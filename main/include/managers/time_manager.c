/* main/include/managers/time_manager.c */

#include "time_manager.h"
#include "esp_sntp.h"
#include "esp_netif.h"
#include <time.h>
#include <sys/time.h>
#include "wifi_tasks.h"
#include "log_handler.h"

/* Constants ******************************************************************/

const char *time_manager_tag = "TIME_MANAGER";

/* Globals (Static) ***********************************************************/

static bool s_time_initialized = false; /*< Flag indicating if time is initialized */

/* Private Functions **********************************************************/

/**
 * @brief Initializes the SNTP service for time synchronization.
 *
 * Configures SNTP to synchronize the system clock with an NTP server. By default, 
 * it uses "pool.ntp.org" and operates in polling mode to periodically refresh the time.
 *
 * @note 
 * - Ensure network connectivity before calling this function.
 * - The system time will remain unsynchronized if SNTP initialization fails.
 */
static void priv_initialize_sntp(void)
{
  log_info(time_manager_tag, "SNTP Start", "Beginning SNTP service initialization");

  /* Set SNTP operating mode (polling mode) */
  esp_sntp_setoperatingmode(SNTP_OPMODE_POLL);

  /* Set the NTP server */
  esp_sntp_setservername(0, "pool.ntp.org");

  /* Initialize SNTP */
  esp_sntp_init();

  log_info(time_manager_tag, "SNTP Complete", "SNTP service initialized, awaiting time sync");
}

/**
 * @brief Sets the system time to a default value as a fallback.
 *
 * Sets the system clock to January 1st, 2023, 00:00:00 in cases where Wi-Fi 
 * is unavailable or NTP synchronization fails.
 *
 * @note 
 * - Use this function only as a fallback when time synchronization cannot complete.
 */
static void priv_set_default_time(void)
{
  log_warn(time_manager_tag, "Default Time", "Using default time due to unavailable network sync");

  struct timeval tv;
  struct tm      tm;

  /* Set all time values to 0 */
  memset(&tm, 0, sizeof(tm));
  tm.tm_mday  = 1;  /* Day must be at least 1 to be valid */
  tm.tm_isdst = -1; /* Not considering daylight saving time */

  /* Set the actual time values to 0 */
  tv.tv_sec  = 0; /* 0 seconds since epoch */
  tv.tv_usec = 0; /* 0 microseconds */

  settimeofday(&tv, NULL);
  
<<<<<<< HEAD
  log_info(time_manager_tag, "Time Set", "System time set to 0 (Jan 1, 1970 00:00:00.000000 UTC)");
=======
  log_info(time_manager_tag, "Time Set", "System time set to default: 2025-01-01 00:00:00");
  s_time_initialized = true;  /* Mark time as initialized even though it's default */
>>>>>>> 62b091e2
}

/* Public Functions ***********************************************************/

bool time_manager_is_initialized(void)
{
  return s_time_initialized;
}

char *time_manager_get_timestamp(void)
{
  if (!s_time_initialized) {
    return NULL;  /* Don't generate timestamps until time is properly initialized */
  }

  time_t    now = time(NULL);
  struct tm timeinfo;
  char     *buffer;

  /* Allocate memory for the timestamp string (YYYY-MM-DD HH:MM:SS\0 = 20 bytes) */
  buffer = malloc(20);
  if (buffer == NULL) {
    return NULL;  /* Simply return NULL on allocation failure */
  }

  localtime_r(&now, &timeinfo);
  strftime(buffer, 20, "%Y-%m-%d %H:%M:%S", &timeinfo);
  return buffer;
}

/* TODO: Make this non-blocking */
esp_err_t time_manager_init(void)
{
  log_info(time_manager_tag, "Init Start", "Beginning time manager initialization");
  
  esp_netif_t *netif = esp_netif_get_handle_from_ifkey("WIFI_STA_DEF");
  if (netif == NULL || !esp_netif_is_netif_up(netif)) {
    log_warn(time_manager_tag, "Network Error", "Network unavailable, falling back to default time");
    priv_set_default_time();
    return ESP_OK;
  }
  
  priv_initialize_sntp();

  /* Wait for NTP synchronization */
  time_t    now         = 0;
  struct tm timeinfo    = { 0 };
  int       retry       = 0;
  const int max_retries = 10;
  while (sntp_get_sync_status() == SNTP_SYNC_STATUS_RESET && ++retry < max_retries) {
    log_info(time_manager_tag, "Sync Status", "Waiting for time sync (attempt %u/%u)", 
             retry, max_retries);
    vTaskDelay(pdMS_TO_TICKS(1000));
  }
  
  if (retry == max_retries) {
    log_error(time_manager_tag, "Sync Error", "Time sync failed after maximum retries");
    priv_set_default_time();
    return ESP_OK;
  }
  
  char strftime_buf[64];
  
  time(&now);
  localtime_r(&now, &timeinfo);
  strftime(strftime_buf, sizeof(strftime_buf), "%c", &timeinfo);
  
  log_info(time_manager_tag, "Sync Complete", "Time synchronized successfully: %s", strftime_buf);
  log_info(time_manager_tag, "Init Complete", "Time manager initialization finished");
  
  s_time_initialized = true;  /* Mark time as initialized after successful NTP sync */
  return ESP_OK;
}
<|MERGE_RESOLUTION|>--- conflicted
+++ resolved
@@ -71,12 +71,8 @@
 
   settimeofday(&tv, NULL);
   
-<<<<<<< HEAD
-  log_info(time_manager_tag, "Time Set", "System time set to 0 (Jan 1, 1970 00:00:00.000000 UTC)");
-=======
   log_info(time_manager_tag, "Time Set", "System time set to default: 2025-01-01 00:00:00");
-  s_time_initialized = true;  /* Mark time as initialized even though it's default */
->>>>>>> 62b091e2
+  s_time_initialized = true; /* Mark time as initialized even though it's default */
 }
 
 /* Public Functions ***********************************************************/
