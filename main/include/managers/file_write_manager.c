--- conflicted
+++ resolved
@@ -78,29 +78,6 @@
 /* Private Functions **********************************************************/
 
 /**
-<<<<<<< HEAD
- * @brief Formats the current date and time as a string.
- *
- * Retrieves the current system time and formats it as `YYYY-MM-DD HH:MM:SS`.
- *
- * @param[out] buffer Buffer to store the formatted timestamp.
- * @param[in]  buffer_len Length of the buffer.
- *
- * @note 
- * - The system time must be properly initialized before calling this function.
- */
-static void priv_get_timestamp(char *buffer, size_t buffer_len)
-{
-  time_t    now = time(NULL);
-  struct tm timeinfo;
-
-  localtime_r(&now, &timeinfo);
-  strftime(buffer, buffer_len, "%Y-%m-%d %H:%M:%S", &timeinfo);
-}
-
-/**
-=======
->>>>>>> 62b091e2
  * @brief Task to handle queued file write requests.
  *
  * Processes file write requests from a queue and writes data to the specified 
@@ -207,27 +184,25 @@
     return ESP_FAIL;
   }
   
-<<<<<<< HEAD
-  priv_get_timestamp(timestamp, sizeof(timestamp));
+  /* Handle file path with or without leading slash */
   const char *format = (file_path[0] == '/') ? "%s%s" : "%s/%s";
   int result = snprintf(request.file_path, MAX_FILE_PATH_LENGTH, format, sd_card_mount_path, file_path);
   if (result >= MAX_FILE_PATH_LENGTH) {
     log_error(file_manager_tag, "Path Error", "File path too long");
+    free(timestamp);
     return ESP_ERR_INVALID_ARG;
   }
-  snprintf(request.data, MAX_DATA_LENGTH, "%s %s\n", timestamp, data);
-
+  
   /* Check if the combined timestamp and data will fit in the buffer */
   size_t timestamp_len = strlen(timestamp);
-  size_t data_len      = strlen(data);
+  size_t data_len = strlen(data);
   if (timestamp_len + data_len + 2 > MAX_DATA_LENGTH) { /* +2 for space and newline */
     log_error(file_manager_tag, "Data Error", "Combined data too large for buffer");
+    free(timestamp);
     return ESP_ERR_INVALID_ARG;
   }
-=======
-  snprintf(request.file_path, MAX_FILE_PATH_LENGTH, "%s/%s",   sd_card_mount_path, file_path);
-  snprintf(request.data,      MAX_DATA_LENGTH,      "%s %s\n", timestamp,          data);
->>>>>>> 62b091e2
+  
+  snprintf(request.data, MAX_DATA_LENGTH, "%s %s\n", timestamp, data);
 
   /* Free the dynamically allocated timestamp */
   free(timestamp);
